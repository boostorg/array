#~ Copyright Rene Rivera 2008
#~ Distributed under the Boost Software License, Version 1.0.
#~ (See accompanying file LICENSE_1_0.txt or copy at http://www.boost.org/LICENSE_1_0.txt)

require-b2 5.0.1 ;
import testing ;
import-search /boost/config/checks ;
import config : requires ;

project
    : requirements

        <warnings>extra

        <toolset>msvc:<warnings-as-errors>on
        <toolset>clang:<warnings-as-errors>on
        <toolset>gcc:<warnings-as-errors>on

        <toolset>gcc-4.6:<cxxflags>-Wno-missing-braces
        <toolset>gcc-4.7:<cxxflags>-Wno-missing-braces

        <toolset>gcc-4.6:<cxxflags>-Wno-missing-field-initializers
        <toolset>gcc-4.7:<cxxflags>-Wno-missing-field-initializers
        <toolset>gcc-4.8:<cxxflags>-Wno-missing-field-initializers
        <toolset>gcc-4.9:<cxxflags>-Wno-missing-field-initializers

        <toolset>gcc-4.6:<cxxflags>-Wno-type-limits
        <toolset>gcc-4.7:<cxxflags>-Wno-type-limits
        <toolset>gcc-10:<cxxflags>-Wno-type-limits

        <toolset>clang:<cxxflags>-Wno-unnamed-type-template-args

        <toolset>clang-3.5:<cxxflags>-Wno-missing-braces
        <toolset>clang-3.6:<cxxflags>-Wno-missing-braces
        <toolset>clang-3.7:<cxxflags>-Wno-missing-braces
        <toolset>clang-3.8:<cxxflags>-Wno-missing-braces
        <toolset>clang-3.9:<cxxflags>-Wno-missing-braces
        <toolset>clang-4:<cxxflags>-Wno-missing-braces
        <toolset>clang-5:<cxxflags>-Wno-missing-braces
    ;

#

project : requirements <library>/boost/array//boost_array ;

run array0.cpp ;
run array1.cpp ;
run array2.cpp ;
run array3.cpp ;
run array4.cpp ;
run array5.cpp ;
run array6.cpp ;
run array7.cpp ;
<<<<<<< HEAD

compile array_constexpr.cpp ;

compile-fail array_getfail1.cpp
  : <warnings>off ;
compile-fail array_getfail2.cpp
  : <warnings>off ;

run array_hash.cpp
  : : : [ requires cxx11_noexcept ] ;

#

run array_typedef_test.cpp ;
run array_elems_test.cpp ;
run array_init_test.cpp ;
run array_copy_test.cpp ;
run array_convert_test.cpp ;
run array_data_test.cpp ;
run array_iterator_test.cpp ;
run array_reverse_test.cpp ;
run array_size_test.cpp ;
run array_access_test.cpp ;
run array_c_array_test.cpp ;
run array_fill_test.cpp ;
run array_assign_test.cpp ;
run array_swap_test.cpp ;
run array_swap_test2.cpp ;
run array_eq_test.cpp ;
run array_lt_test.cpp ;
run array_thw_test.cpp ;
run array_get_test.cpp ;

# C++11 constexpr

compile array_init_test_cx.cpp ;
compile array_copy_test_cx.cpp ;
compile array_data_test_cx.cpp ;
compile array_iterator_test_cx.cpp ;
compile array_size_test_cx.cpp ;
compile array_access_test_cx.cpp ;
compile array_get_test_cx.cpp ;

# C++14 constexpr

compile array_assign_test_cx.cpp ;
compile array_access_test_cx2.cpp ;
compile array_fill_test_cx.cpp ;
compile array_eq_test_cx.cpp ;
compile array_lt_test_cx.cpp ;
compile array_thw_test_cx.cpp ;

#
=======
# run array_constexpr.cpp ;
compile-fail array_getfail1.cpp ;
compile-fail array_getfail2.cpp ;
run array_hash.cpp /boost/container_hash//boost_container_hash ;
>>>>>>> 78fb6a71

run quick.cpp ;<|MERGE_RESOLUTION|>--- conflicted
+++ resolved
@@ -51,7 +51,6 @@
 run array5.cpp ;
 run array6.cpp ;
 run array7.cpp ;
-<<<<<<< HEAD
 
 compile array_constexpr.cpp ;
 
@@ -61,7 +60,7 @@
   : <warnings>off ;
 
 run array_hash.cpp
-  : : : [ requires cxx11_noexcept ] ;
+  : : : <library>/boost/container_hash//boost_container_hash [ requires cxx11_noexcept ] ;
 
 #
 
@@ -105,11 +104,5 @@
 compile array_thw_test_cx.cpp ;
 
 #
-=======
-# run array_constexpr.cpp ;
-compile-fail array_getfail1.cpp ;
-compile-fail array_getfail2.cpp ;
-run array_hash.cpp /boost/container_hash//boost_container_hash ;
->>>>>>> 78fb6a71
 
 run quick.cpp ;